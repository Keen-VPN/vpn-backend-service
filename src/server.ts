import dotenv from "dotenv";

// Load environment variables FIRST before any other imports
dotenv.config();

import express, { Request, Response, NextFunction, Express } from "express";
import cors from "cors";
import helmet from "helmet";
import rateLimit from "express-rate-limit";
import authRoutes from "./routes/auth.js";
import subscriptionRoutes from "./routes/subscription.js";
import connectionRoutes from "./routes/connection.js";
<<<<<<< HEAD
import desktopAuthRoutes from "./routes/desktop-auth.js";
=======
>>>>>>> 7443861d
import stripe from "./config/stripe.js";
import "./config/firebase.js"; // Initialize Firebase
import User from "./models/User.js";
import Subscription from "./models/Subscription.js";
import type Stripe from "stripe";

const app: Express = express();
const PORT = parseInt(process.env.PORT || "3001", 10);

// Trust proxy for local tunnel
app.set("trust proxy", 1);

// Security middleware
app.use(helmet());

// CORS configuration
app.use(
  cors({
    origin:
      process.env.NODE_ENV === "production"
        ? [
            "https://vpnkeen.netlify.app",
            "https://vpnkeen.com",
            // Allow Electron app requests (file:// protocol)
            /^file:\/\//,
            // Allow localhost for Electron development
            /^http:\/\/localhost:\d+$/,
          ]
        : [
            // Allow Electron app requests (file:// protocol)
            /^file:\/\//,
            // Allow localhost for Electron development
            /^http:\/\/localhost:\d+$/,
            // Allow all origins in development for easier testing
            true,
          ],
    credentials: true,
    methods: ["GET", "POST", "PUT", "DELETE", "OPTIONS"],
    allowedHeaders: ["Content-Type", "Authorization", "X-Requested-With"],
  })
);

// Rate limiting
const limiter = rateLimit({
  windowMs: 15 * 60 * 1000, // 15 minutes
  max: 100, // limit each IP to 100 requests per windowMs
  message: {
    error: "Too many requests from this IP, please try again later.",
  },
  // Configure for serverless environments (Netlify Functions)
  keyGenerator: (req): string => {
    // Use X-Forwarded-For header in serverless environments
    const forwarded = req.headers["x-forwarded-for"];
    if (forwarded) {
      const ip = Array.isArray(forwarded)
        ? forwarded[0]
        : forwarded.split(",")[0];
      return ip || "unknown";
    }
    return req.ip || "unknown";
  },
  skip: (req) => {
    // Skip rate limiting in development or if no IP can be determined
    return process.env.NODE_ENV === "development" || !req.ip;
  },
});

// Only apply rate limiting in non-serverless environments
if (process.env.NETLIFY !== "true") {
  app.use("/api/", limiter);
}

// Webhook route needs raw body - must come BEFORE JSON parsing
app.use("/api/subscription/webhook", express.raw({ type: "application/json" }));

// Webhook handler for Stripe events
app.post(
  "/api/subscription/webhook",
  async (req: Request, res: Response): Promise<void> => {
    const sig = req.headers["stripe-signature"];
    const endpointSecret = process.env.STRIPE_WEBHOOK_SECRET;

    if (!sig || !endpointSecret) {
      res.status(400).send("Webhook Error: Missing signature or secret");
      return;
    }

    let event: Stripe.Event;

    try {
      event = stripe.webhooks.constructEvent(req.body, sig, endpointSecret);
    } catch (err) {
      const error = err as Error;
      console.error("Webhook signature verification failed:", error.message);
      res.status(400).send(`Webhook Error: ${error.message}`);
      return;
    }

    try {
      // Set a timeout for the entire webhook processing
      const timeoutPromise = new Promise<never>((_, reject) => {
        setTimeout(() => reject(new Error("Webhook processing timeout")), 8000);
      });

      const webhookPromise = (async () => {
        switch (event.type) {
          case "checkout.session.completed":
            await handleCheckoutSessionCompleted(
              event.data.object as Stripe.Checkout.Session
            );
            break;

          case "customer.subscription.created":
            await handleSubscriptionCreated(
              event.data.object as Stripe.Subscription
            );
            break;

          case "customer.subscription.updated":
            await handleSubscriptionUpdated(
              event.data.object as Stripe.Subscription
            );
            break;

          case "customer.subscription.deleted":
            await handleSubscriptionDeleted(
              event.data.object as Stripe.Subscription
            );
            break;

          case "invoice.payment_succeeded":
            await handlePaymentSucceeded(event.data.object as Stripe.Invoice);
            break;

          case "invoice.payment_failed":
            await handlePaymentFailed(event.data.object as Stripe.Invoice);
            break;

          default:
            console.log(`Unhandled event type: ${event.type}`);
        }
      })();

      // Race between webhook processing and timeout
      await Promise.race([webhookPromise, timeoutPromise]);

      res.json({ received: true });
    } catch (error) {
      const err = error as Error;
      console.error("Error handling webhook:", err);

      // If it's a timeout error, still return 200 to prevent Stripe retries
      if (err.message === "Webhook processing timeout") {
        console.error(
          "Webhook timed out, but returning 200 to prevent retries"
        );
        res.status(200).json({ received: true, warning: "Processing timeout" });
        return;
      }

      res.status(500).json({ error: "Webhook handler failed" });
    }
  }
);

// Webhook handlers
async function handleCheckoutSessionCompleted(
  session: Stripe.Checkout.Session
): Promise<void> {
  console.log("Checkout session completed:", session.id);
  // Implementation here
}

async function handleSubscriptionCreated(
  subscription: Stripe.Subscription
): Promise<void> {
  try {
    const customerId = subscription.customer as string;

    console.log(
      `🔄 Processing subscription creation for customer: ${customerId}`
    );

    // Get customer details from Stripe
    const customer = (await stripe.customers.retrieve(
      customerId
    )) as Stripe.Customer;
    const userEmail = customer.email;

    if (!userEmail) {
      console.error("❌ Customer has no email");
      return;
    }

    console.log(`📧 Found customer email: ${userEmail}`);

    // Find user by email
    const userModel = new User();
    const user = await userModel.findByEmail(userEmail);
    if (!user) {
      console.error("❌ User not found for email:", userEmail);
      return;
    }
    console.log(`👤 Found user: ${user.id}`);

    // Create or update subscription
    const subscriptionModel = new Subscription();
    const existingSubscription =
      await subscriptionModel.findByStripeSubscriptionId(subscription.id);

    // Map Stripe status to our status (Stripe uses "canceled", we use "cancelled")
    const mappedStatus =
      subscription.status === "canceled" ? "cancelled" : subscription.status;

    if (existingSubscription) {
      await subscriptionModel.update(existingSubscription.id, {
        status: mappedStatus as
          | "active"
          | "inactive"
          | "cancelled"
          | "past_due"
          | "trialing",
        currentPeriodStart: new Date(subscription.current_period_start * 1000),
        currentPeriodEnd: new Date(subscription.current_period_end * 1000),
      });
    } else {
      await subscriptionModel.create({
        userId: user.id,
        stripeCustomerId: customerId,
        stripeSubscriptionId: subscription.id,
        status: mappedStatus as
          | "active"
          | "inactive"
          | "cancelled"
          | "past_due"
          | "trialing",
        planId: "premium_yearly",
        planName: "Premium VPN - Annual",
        priceAmount: 100.0,
        priceCurrency: "USD",
        billingPeriod: "year",
        currentPeriodStart: new Date(subscription.current_period_start * 1000),
        currentPeriodEnd: new Date(subscription.current_period_end * 1000),
      });
    }

    console.log("✅ Subscription creation processed successfully");
  } catch (error) {
    console.error("❌ Error processing subscription creation:", error);
    throw error;
  }
}

async function handleSubscriptionUpdated(
  subscription: Stripe.Subscription
): Promise<void> {
  try {
    const customerId = subscription.customer as string;
    const mappedStatus =
      subscription.status === "canceled" ? "cancelled" : subscription.status;

    console.log(
      `🔄 Processing subscription update for customer: ${customerId}, status: ${mappedStatus}`
    );

    const subscriptionModel = new Subscription();
    const existingSubscription =
      await subscriptionModel.findByStripeSubscriptionId(subscription.id);

    if (!existingSubscription) {
      console.error("❌ Subscription not found:", subscription.id);
      return;
    }

    await subscriptionModel.update(existingSubscription.id, {
      status: mappedStatus as
        | "active"
        | "inactive"
        | "cancelled"
        | "past_due"
        | "trialing",
      currentPeriodStart: new Date(subscription.current_period_start * 1000),
      currentPeriodEnd: new Date(subscription.current_period_end * 1000),
      cancelAtPeriodEnd: subscription.cancel_at_period_end,
    });

    console.log("✅ Subscription update processed successfully");
  } catch (error) {
    console.error("❌ Error processing subscription update:", error);
    throw error;
  }
}

async function handleSubscriptionDeleted(
  subscription: Stripe.Subscription
): Promise<void> {
  try {
    const customerId = subscription.customer as string;

    console.log(
      `🔄 Processing subscription deletion for customer: ${customerId}`
    );

    const subscriptionModel = new Subscription();
    const existingSubscription =
      await subscriptionModel.findByStripeSubscriptionId(subscription.id);

    if (!existingSubscription) {
      console.error("❌ Subscription not found:", subscription.id);
      return;
    }

    await subscriptionModel.update(existingSubscription.id, {
      status: "cancelled",
      cancelledAt: new Date(),
    });

    console.log("✅ Subscription deletion processed successfully");
  } catch (error) {
    console.error("❌ Error processing subscription deletion:", error);
    throw error;
  }
}

async function handlePaymentSucceeded(invoice: Stripe.Invoice): Promise<void> {
  try {
    console.log(`💰 Payment succeeded for invoice: ${invoice.id}`);

    if (invoice.subscription) {
      console.log(
        `📋 This payment is for subscription: ${invoice.subscription}`
      );

      const subscription = await stripe.subscriptions.retrieve(
        invoice.subscription as string
      );
      console.log(
        `📊 Subscription status after payment: ${subscription.status}`
      );

      if (subscription.status === "active") {
        console.log(`✅ Subscription is now active after successful payment`);
      }
    }
  } catch (error) {
    console.error("❌ Error processing payment succeeded:", error);
  }
}

async function handlePaymentFailed(invoice: Stripe.Invoice): Promise<void> {
  console.log("Payment failed for invoice:", invoice.id);
}

// Body parsing middleware (for all other routes)
app.use(express.json({ limit: "10mb" }));
app.use(express.urlencoded({ extended: true, limit: "10mb" }));

// API routes
app.use("/api/auth", authRoutes);
app.use("/api/subscription", subscriptionRoutes);
app.use("/api/connection", connectionRoutes);
<<<<<<< HEAD
app.use("/api/desktop-auth", desktopAuthRoutes);
=======
>>>>>>> 7443861d

// Health check endpoint
app.get("/health", async (_req: Request, res: Response): Promise<void> => {
  try {
    const healthData = {
      status: "healthy",
      timestamp: new Date().toISOString(),
      environment: process.env.NODE_ENV || "development",
      services: {
        database: {
          status: "healthy",
        },
      },
    };

    res.status(200).json(healthData);
  } catch (error) {
    console.error("Health check error:", error);
    res.status(500).json({
      status: "error",
      timestamp: new Date().toISOString(),
      error: "Internal server error during health check",
    });
  }
});

// Stripe checkout success page
app.get("/success", (_req: Request, res: Response): void => {
  res.send(`
    <!DOCTYPE html>
    <html>
    <head>
      <title>Payment Successful - KeenVPN</title>
      <style>
        body { 
          font-family: -apple-system, BlinkMacSystemFont, 'Segoe UI', Roboto, sans-serif; 
          background: linear-gradient(135deg, #667eea 0%, #764ba2 100%);
          margin: 0; 
          padding: 0; 
          display: flex; 
          align-items: center; 
          justify-content: center; 
          min-height: 100vh; 
          color: white; 
        }
        .container { 
          text-align: center; 
          background: rgba(255,255,255,0.1); 
          padding: 40px; 
          border-radius: 20px; 
          backdrop-filter: blur(10px); 
          box-shadow: 0 8px 32px rgba(0,0,0,0.1); 
        }
        h1 { margin-bottom: 20px; font-size: 2.5em; }
        p { margin-bottom: 30px; font-size: 1.2em; opacity: 0.9; }
        .btn { 
          background: rgba(255,255,255,0.2); 
          color: white; 
          padding: 15px 30px; 
          border: none; 
          border-radius: 10px; 
          font-size: 1.1em; 
          cursor: pointer; 
          text-decoration: none; 
          display: inline-block; 
          transition: all 0.3s ease; 
        }
        .btn:hover { 
          background: rgba(255,255,255,0.3); 
          transform: translateY(-2px); 
        }
        .icon { font-size: 4em; margin-bottom: 20px; }
      </style>
    </head>
    <body>
      <div class="container">
        <div class="icon">✅</div>
        <h1>Payment Successful!</h1>
        <p>Your KeenVPN subscription has been activated. You can now close this window and return to the app.</p>
        <a href="vpnkeen://success" class="btn">Return to App</a>
      </div>
    </body>
    </html>
  `);
});

// Stripe checkout cancel page
app.get("/cancel", (_req: Request, res: Response): void => {
  res.send(`
    <!DOCTYPE html>
    <html>
    <head>
      <title>Payment Cancelled - KeenVPN</title>
      <style>
        body { 
          font-family: -apple-system, BlinkMacSystemFont, 'Segoe UI', Roboto, sans-serif; 
          background: linear-gradient(135deg, #ff6b6b 0%, #ee5a24 100%);
          margin: 0; 
          padding: 0; 
          display: flex; 
          align-items: center; 
          justify-content: center; 
          min-height: 100vh; 
          color: white; 
        }
        .container { 
          text-align: center; 
          background: rgba(255,255,255,0.1); 
          padding: 40px; 
          border-radius: 20px; 
          backdrop-filter: blur(10px); 
          box-shadow: 0 8px 32px rgba(0,0,0,0.1); 
        }
        h1 { margin-bottom: 20px; font-size: 2.5em; }
        p { margin-bottom: 30px; font-size: 1.2em; opacity: 0.9; }
        .btn { 
          background: rgba(255,255,255,0.2); 
          color: white; 
          padding: 15px 30px; 
          border: none; 
          border-radius: 10px; 
          font-size: 1.1em; 
          cursor: pointer; 
          text-decoration: none; 
          display: inline-block; 
          transition: all 0.3s ease; 
        }
        .btn:hover { 
          background: rgba(255,255,255,0.3); 
          transform: translateY(-2px); 
        }
        .icon { font-size: 4em; margin-bottom: 20px; }
      </style>
    </head>
    <body>
      <div class="container">
        <div class="icon">❌</div>
        <h1>Payment Cancelled</h1>
        <p>Your payment was cancelled. You can try again anytime from the app.</p>
        <a href="vpnkeen://cancel" class="btn">Return to App</a>
      </div>
    </body>
    </html>
  `);
});

// Error handling middleware
app.use(
  (err: Error, _req: Request, res: Response, _next: NextFunction): void => {
    console.error("Unhandled error:", err);
    res.status(500).json({
      success: false,
      error: "Internal server error",
      message:
        process.env.NODE_ENV === "development"
          ? err.message
          : "Something went wrong",
    });
  }
);

// 404 handler
app.use("*", (_req: Request, res: Response): void => {
  res.status(404).json({
    success: false,
    error: "Route not found",
  });
});

// Start server
async function startServer(): Promise<void> {
  try {
    console.log("🔄 Initializing server...");

    // Start Express server
    app.listen(PORT, "0.0.0.0", () => {
      console.log(`🚀 Server running on port ${PORT}`);
      console.log(`📊 Environment: ${process.env.NODE_ENV || "development"}`);
      console.log(`🔗 Health check: http://localhost:${PORT}/health`);
      console.log(`🌐 Network access: http://0.0.0.0:${PORT}`);
    });
  } catch (error) {
    console.error("❌ Failed to start server:", error);
    process.exit(1);
  }
}

// Graceful shutdown
process.on("SIGTERM", async () => {
  console.log("🛑 SIGTERM received, shutting down gracefully");
  process.exit(0);
});

process.on("SIGINT", async () => {
  console.log("🛑 SIGINT received, shutting down gracefully");
  process.exit(0);
});

// Handle uncaught exceptions
process.on("uncaughtException", (err: Error) => {
  console.error("❌ Uncaught Exception:", err);
  process.exit(1);
});

process.on(
  "unhandledRejection",
  (reason: unknown, promise: Promise<unknown>) => {
    console.error("❌ Unhandled Rejection at:", promise, "reason:", reason);
    process.exit(1);
  }
);

// Export app for serverless deployment (Netlify Functions)
export { app };

// Only start server if not in serverless environment
if (process.env.NETLIFY !== "true") {
  startServer();
}<|MERGE_RESOLUTION|>--- conflicted
+++ resolved
@@ -1,3 +1,4 @@
+import dotenv from "dotenv";
 import dotenv from "dotenv";
 
 // Load environment variables FIRST before any other imports
@@ -10,10 +11,7 @@
 import authRoutes from "./routes/auth.js";
 import subscriptionRoutes from "./routes/subscription.js";
 import connectionRoutes from "./routes/connection.js";
-<<<<<<< HEAD
 import desktopAuthRoutes from "./routes/desktop-auth.js";
-=======
->>>>>>> 7443861d
 import stripe from "./config/stripe.js";
 import "./config/firebase.js"; // Initialize Firebase
 import User from "./models/User.js";
@@ -22,8 +20,11 @@
 
 const app: Express = express();
 const PORT = parseInt(process.env.PORT || "3001", 10);
+const app: Express = express();
+const PORT = parseInt(process.env.PORT || "3001", 10);
 
 // Trust proxy for local tunnel
+app.set("trust proxy", 1);
 app.set("trust proxy", 1);
 
 // Security middleware
@@ -55,6 +56,31 @@
     allowedHeaders: ["Content-Type", "Authorization", "X-Requested-With"],
   })
 );
+app.use(
+  cors({
+    origin:
+      process.env.NODE_ENV === "production"
+        ? [
+            "https://vpnkeen.netlify.app",
+            "https://vpnkeen.com",
+            // Allow Electron app requests (file:// protocol)
+            /^file:\/\//,
+            // Allow localhost for Electron development
+            /^http:\/\/localhost:\d+$/,
+          ]
+        : [
+            // Allow Electron app requests (file:// protocol)
+            /^file:\/\//,
+            // Allow localhost for Electron development
+            /^http:\/\/localhost:\d+$/,
+            // Allow all origins in development for easier testing
+            true,
+          ],
+    credentials: true,
+    methods: ["GET", "POST", "PUT", "DELETE", "OPTIONS"],
+    allowedHeaders: ["Content-Type", "Authorization", "X-Requested-With"],
+  })
+);
 
 // Rate limiting
 const limiter = rateLimit({
@@ -62,31 +88,43 @@
   max: 100, // limit each IP to 100 requests per windowMs
   message: {
     error: "Too many requests from this IP, please try again later.",
+    error: "Too many requests from this IP, please try again later.",
   },
   // Configure for serverless environments (Netlify Functions)
   keyGenerator: (req): string => {
     // Use X-Forwarded-For header in serverless environments
+    const forwarded = req.headers["x-forwarded-for"];
     const forwarded = req.headers["x-forwarded-for"];
     if (forwarded) {
       const ip = Array.isArray(forwarded)
         ? forwarded[0]
         : forwarded.split(",")[0];
       return ip || "unknown";
-    }
+      const ip = Array.isArray(forwarded)
+        ? forwarded[0]
+        : forwarded.split(",")[0];
+      return ip || "unknown";
+    }
+    return req.ip || "unknown";
     return req.ip || "unknown";
   },
   skip: (req) => {
     // Skip rate limiting in development or if no IP can be determined
     return process.env.NODE_ENV === "development" || !req.ip;
   },
+    return process.env.NODE_ENV === "development" || !req.ip;
+  },
 });
 
 // Only apply rate limiting in non-serverless environments
 if (process.env.NETLIFY !== "true") {
   app.use("/api/", limiter);
+if (process.env.NETLIFY !== "true") {
+  app.use("/api/", limiter);
 }
 
 // Webhook route needs raw body - must come BEFORE JSON parsing
+app.use("/api/subscription/webhook", express.raw({ type: "application/json" }));
 app.use("/api/subscription/webhook", express.raw({ type: "application/json" }));
 
 // Webhook handler for Stripe events
@@ -95,12 +133,22 @@
   async (req: Request, res: Response): Promise<void> => {
     const sig = req.headers["stripe-signature"];
     const endpointSecret = process.env.STRIPE_WEBHOOK_SECRET;
+app.post(
+  "/api/subscription/webhook",
+  async (req: Request, res: Response): Promise<void> => {
+    const sig = req.headers["stripe-signature"];
+    const endpointSecret = process.env.STRIPE_WEBHOOK_SECRET;
 
     if (!sig || !endpointSecret) {
       res.status(400).send("Webhook Error: Missing signature or secret");
       return;
     }
-
+    if (!sig || !endpointSecret) {
+      res.status(400).send("Webhook Error: Missing signature or secret");
+      return;
+    }
+
+    let event: Stripe.Event;
     let event: Stripe.Event;
 
     try {
@@ -111,7 +159,20 @@
       res.status(400).send(`Webhook Error: ${error.message}`);
       return;
     }
-
+    try {
+      event = stripe.webhooks.constructEvent(req.body, sig, endpointSecret);
+    } catch (err) {
+      const error = err as Error;
+      console.error("Webhook signature verification failed:", error.message);
+      res.status(400).send(`Webhook Error: ${error.message}`);
+      return;
+    }
+
+    try {
+      // Set a timeout for the entire webhook processing
+      const timeoutPromise = new Promise<never>((_, reject) => {
+        setTimeout(() => reject(new Error("Webhook processing timeout")), 8000);
+      });
     try {
       // Set a timeout for the entire webhook processing
       const timeoutPromise = new Promise<never>((_, reject) => {
@@ -125,41 +186,79 @@
               event.data.object as Stripe.Checkout.Session
             );
             break;
+      const webhookPromise = (async () => {
+        switch (event.type) {
+          case "checkout.session.completed":
+            await handleCheckoutSessionCompleted(
+              event.data.object as Stripe.Checkout.Session
+            );
+            break;
 
           case "customer.subscription.created":
             await handleSubscriptionCreated(
               event.data.object as Stripe.Subscription
             );
             break;
+          case "customer.subscription.created":
+            await handleSubscriptionCreated(
+              event.data.object as Stripe.Subscription
+            );
+            break;
 
           case "customer.subscription.updated":
             await handleSubscriptionUpdated(
               event.data.object as Stripe.Subscription
             );
             break;
+          case "customer.subscription.updated":
+            await handleSubscriptionUpdated(
+              event.data.object as Stripe.Subscription
+            );
+            break;
 
           case "customer.subscription.deleted":
             await handleSubscriptionDeleted(
               event.data.object as Stripe.Subscription
             );
             break;
+          case "customer.subscription.deleted":
+            await handleSubscriptionDeleted(
+              event.data.object as Stripe.Subscription
+            );
+            break;
 
           case "invoice.payment_succeeded":
             await handlePaymentSucceeded(event.data.object as Stripe.Invoice);
             break;
+          case "invoice.payment_succeeded":
+            await handlePaymentSucceeded(event.data.object as Stripe.Invoice);
+            break;
 
           case "invoice.payment_failed":
             await handlePaymentFailed(event.data.object as Stripe.Invoice);
             break;
+          case "invoice.payment_failed":
+            await handlePaymentFailed(event.data.object as Stripe.Invoice);
+            break;
 
           default:
             console.log(`Unhandled event type: ${event.type}`);
         }
       })();
+          default:
+            console.log(`Unhandled event type: ${event.type}`);
+        }
+      })();
 
       // Race between webhook processing and timeout
       await Promise.race([webhookPromise, timeoutPromise]);
-
+      // Race between webhook processing and timeout
+      await Promise.race([webhookPromise, timeoutPromise]);
+
+      res.json({ received: true });
+    } catch (error) {
+      const err = error as Error;
+      console.error("Error handling webhook:", err);
       res.json({ received: true });
     } catch (error) {
       const err = error as Error;
@@ -173,13 +272,28 @@
         res.status(200).json({ received: true, warning: "Processing timeout" });
         return;
       }
+      // If it's a timeout error, still return 200 to prevent Stripe retries
+      if (err.message === "Webhook processing timeout") {
+        console.error(
+          "Webhook timed out, but returning 200 to prevent retries"
+        );
+        res.status(200).json({ received: true, warning: "Processing timeout" });
+        return;
+      }
 
       res.status(500).json({ error: "Webhook handler failed" });
     }
+      res.status(500).json({ error: "Webhook handler failed" });
+    }
   }
 );
+);
 
 // Webhook handlers
+async function handleCheckoutSessionCompleted(
+  session: Stripe.Checkout.Session
+): Promise<void> {
+  console.log("Checkout session completed:", session.id);
 async function handleCheckoutSessionCompleted(
   session: Stripe.Checkout.Session
 ): Promise<void> {
@@ -190,9 +304,15 @@
 async function handleSubscriptionCreated(
   subscription: Stripe.Subscription
 ): Promise<void> {
+async function handleSubscriptionCreated(
+  subscription: Stripe.Subscription
+): Promise<void> {
   try {
     const customerId = subscription.customer as string;
 
+    console.log(
+      `🔄 Processing subscription creation for customer: ${customerId}`
+    );
     console.log(
       `🔄 Processing subscription creation for customer: ${customerId}`
     );
@@ -201,9 +321,14 @@
     const customer = (await stripe.customers.retrieve(
       customerId
     )) as Stripe.Customer;
+    const customer = (await stripe.customers.retrieve(
+      customerId
+    )) as Stripe.Customer;
     const userEmail = customer.email;
 
+
     if (!userEmail) {
+      console.error("❌ Customer has no email");
       console.error("❌ Customer has no email");
       return;
     }
@@ -215,6 +340,7 @@
     const user = await userModel.findByEmail(userEmail);
     if (!user) {
       console.error("❌ User not found for email:", userEmail);
+      console.error("❌ User not found for email:", userEmail);
       return;
     }
     console.log(`👤 Found user: ${user.id}`);
@@ -224,7 +350,12 @@
     const existingSubscription =
       await subscriptionModel.findByStripeSubscriptionId(subscription.id);
 
+    const existingSubscription =
+      await subscriptionModel.findByStripeSubscriptionId(subscription.id);
+
     // Map Stripe status to our status (Stripe uses "canceled", we use "cancelled")
+    const mappedStatus =
+      subscription.status === "canceled" ? "cancelled" : subscription.status;
     const mappedStatus =
       subscription.status === "canceled" ? "cancelled" : subscription.status;
 
@@ -236,7 +367,14 @@
           | "cancelled"
           | "past_due"
           | "trialing",
+        status: mappedStatus as
+          | "active"
+          | "inactive"
+          | "cancelled"
+          | "past_due"
+          | "trialing",
         currentPeriodStart: new Date(subscription.current_period_start * 1000),
+        currentPeriodEnd: new Date(subscription.current_period_end * 1000),
         currentPeriodEnd: new Date(subscription.current_period_end * 1000),
       });
     } else {
@@ -255,18 +393,35 @@
         priceAmount: 100.0,
         priceCurrency: "USD",
         billingPeriod: "year",
+        status: mappedStatus as
+          | "active"
+          | "inactive"
+          | "cancelled"
+          | "past_due"
+          | "trialing",
+        planId: "premium_yearly",
+        planName: "Premium VPN - Annual",
+        priceAmount: 100.0,
+        priceCurrency: "USD",
+        billingPeriod: "year",
         currentPeriodStart: new Date(subscription.current_period_start * 1000),
         currentPeriodEnd: new Date(subscription.current_period_end * 1000),
+        currentPeriodEnd: new Date(subscription.current_period_end * 1000),
       });
     }
 
+    console.log("✅ Subscription creation processed successfully");
     console.log("✅ Subscription creation processed successfully");
   } catch (error) {
     console.error("❌ Error processing subscription creation:", error);
+    console.error("❌ Error processing subscription creation:", error);
     throw error;
   }
 }
 
+async function handleSubscriptionUpdated(
+  subscription: Stripe.Subscription
+): Promise<void> {
 async function handleSubscriptionUpdated(
   subscription: Stripe.Subscription
 ): Promise<void> {
@@ -274,21 +429,35 @@
     const customerId = subscription.customer as string;
     const mappedStatus =
       subscription.status === "canceled" ? "cancelled" : subscription.status;
+    const mappedStatus =
+      subscription.status === "canceled" ? "cancelled" : subscription.status;
 
     console.log(
       `🔄 Processing subscription update for customer: ${customerId}, status: ${mappedStatus}`
     );
+    console.log(
+      `🔄 Processing subscription update for customer: ${customerId}, status: ${mappedStatus}`
+    );
 
     const subscriptionModel = new Subscription();
     const existingSubscription =
       await subscriptionModel.findByStripeSubscriptionId(subscription.id);
+    const existingSubscription =
+      await subscriptionModel.findByStripeSubscriptionId(subscription.id);
 
     if (!existingSubscription) {
       console.error("❌ Subscription not found:", subscription.id);
+      console.error("❌ Subscription not found:", subscription.id);
       return;
     }
 
     await subscriptionModel.update(existingSubscription.id, {
+      status: mappedStatus as
+        | "active"
+        | "inactive"
+        | "cancelled"
+        | "past_due"
+        | "trialing",
       status: mappedStatus as
         | "active"
         | "inactive"
@@ -298,15 +467,21 @@
       currentPeriodStart: new Date(subscription.current_period_start * 1000),
       currentPeriodEnd: new Date(subscription.current_period_end * 1000),
       cancelAtPeriodEnd: subscription.cancel_at_period_end,
+      cancelAtPeriodEnd: subscription.cancel_at_period_end,
     });
 
+    console.log("✅ Subscription update processed successfully");
     console.log("✅ Subscription update processed successfully");
   } catch (error) {
     console.error("❌ Error processing subscription update:", error);
+    console.error("❌ Error processing subscription update:", error);
     throw error;
   }
 }
 
+async function handleSubscriptionDeleted(
+  subscription: Stripe.Subscription
+): Promise<void> {
 async function handleSubscriptionDeleted(
   subscription: Stripe.Subscription
 ): Promise<void> {
@@ -316,12 +491,18 @@
     console.log(
       `🔄 Processing subscription deletion for customer: ${customerId}`
     );
+    console.log(
+      `🔄 Processing subscription deletion for customer: ${customerId}`
+    );
 
     const subscriptionModel = new Subscription();
     const existingSubscription =
       await subscriptionModel.findByStripeSubscriptionId(subscription.id);
+    const existingSubscription =
+      await subscriptionModel.findByStripeSubscriptionId(subscription.id);
 
     if (!existingSubscription) {
+      console.error("❌ Subscription not found:", subscription.id);
       console.error("❌ Subscription not found:", subscription.id);
       return;
     }
@@ -329,10 +510,14 @@
     await subscriptionModel.update(existingSubscription.id, {
       status: "cancelled",
       cancelledAt: new Date(),
+      status: "cancelled",
+      cancelledAt: new Date(),
     });
 
+    console.log("✅ Subscription deletion processed successfully");
     console.log("✅ Subscription deletion processed successfully");
   } catch (error) {
+    console.error("❌ Error processing subscription deletion:", error);
     console.error("❌ Error processing subscription deletion:", error);
     throw error;
   }
@@ -353,21 +538,36 @@
       console.log(
         `📊 Subscription status after payment: ${subscription.status}`
       );
-
+      console.log(
+        `📋 This payment is for subscription: ${invoice.subscription}`
+      );
+
+      const subscription = await stripe.subscriptions.retrieve(
+        invoice.subscription as string
+      );
+      console.log(
+        `📊 Subscription status after payment: ${subscription.status}`
+      );
+
+      if (subscription.status === "active") {
       if (subscription.status === "active") {
         console.log(`✅ Subscription is now active after successful payment`);
       }
     }
   } catch (error) {
     console.error("❌ Error processing payment succeeded:", error);
+    console.error("❌ Error processing payment succeeded:", error);
   }
 }
 
 async function handlePaymentFailed(invoice: Stripe.Invoice): Promise<void> {
   console.log("Payment failed for invoice:", invoice.id);
+  console.log("Payment failed for invoice:", invoice.id);
 }
 
 // Body parsing middleware (for all other routes)
+app.use(express.json({ limit: "10mb" }));
+app.use(express.urlencoded({ extended: true, limit: "10mb" }));
 app.use(express.json({ limit: "10mb" }));
 app.use(express.urlencoded({ extended: true, limit: "10mb" }));
 
@@ -375,37 +575,44 @@
 app.use("/api/auth", authRoutes);
 app.use("/api/subscription", subscriptionRoutes);
 app.use("/api/connection", connectionRoutes);
-<<<<<<< HEAD
 app.use("/api/desktop-auth", desktopAuthRoutes);
-=======
->>>>>>> 7443861d
 
 // Health check endpoint
+app.get("/health", async (_req: Request, res: Response): Promise<void> => {
 app.get("/health", async (_req: Request, res: Response): Promise<void> => {
   try {
     const healthData = {
       status: "healthy",
+      status: "healthy",
       timestamp: new Date().toISOString(),
+      environment: process.env.NODE_ENV || "development",
       environment: process.env.NODE_ENV || "development",
       services: {
         database: {
           status: "healthy",
         },
       },
+          status: "healthy",
+        },
+      },
     };
 
     res.status(200).json(healthData);
   } catch (error) {
     console.error("Health check error:", error);
+    console.error("Health check error:", error);
     res.status(500).json({
+      status: "error",
       status: "error",
       timestamp: new Date().toISOString(),
       error: "Internal server error during health check",
+      error: "Internal server error during health check",
     });
   }
 });
 
 // Stripe checkout success page
+app.get("/success", (_req: Request, res: Response): void => {
 app.get("/success", (_req: Request, res: Response): void => {
   res.send(`
     <!DOCTYPE html>
@@ -467,6 +674,7 @@
 
 // Stripe checkout cancel page
 app.get("/cancel", (_req: Request, res: Response): void => {
+app.get("/cancel", (_req: Request, res: Response): void => {
   res.send(`
     <!DOCTYPE html>
     <html>
@@ -539,12 +747,27 @@
     });
   }
 );
+app.use(
+  (err: Error, _req: Request, res: Response, _next: NextFunction): void => {
+    console.error("Unhandled error:", err);
+    res.status(500).json({
+      success: false,
+      error: "Internal server error",
+      message:
+        process.env.NODE_ENV === "development"
+          ? err.message
+          : "Something went wrong",
+    });
+  }
+);
 
 // 404 handler
+app.use("*", (_req: Request, res: Response): void => {
 app.use("*", (_req: Request, res: Response): void => {
   res.status(404).json({
     success: false,
     error: "Route not found",
+    error: "Route not found",
   });
 });
 
@@ -553,20 +776,27 @@
   try {
     console.log("🔄 Initializing server...");
 
+    console.log("🔄 Initializing server...");
+
     // Start Express server
     app.listen(PORT, "0.0.0.0", () => {
+    app.listen(PORT, "0.0.0.0", () => {
       console.log(`🚀 Server running on port ${PORT}`);
+      console.log(`📊 Environment: ${process.env.NODE_ENV || "development"}`);
       console.log(`📊 Environment: ${process.env.NODE_ENV || "development"}`);
       console.log(`🔗 Health check: http://localhost:${PORT}/health`);
       console.log(`🌐 Network access: http://0.0.0.0:${PORT}`);
     });
   } catch (error) {
     console.error("❌ Failed to start server:", error);
+    console.error("❌ Failed to start server:", error);
     process.exit(1);
   }
 }
 
 // Graceful shutdown
+process.on("SIGTERM", async () => {
+  console.log("🛑 SIGTERM received, shutting down gracefully");
 process.on("SIGTERM", async () => {
   console.log("🛑 SIGTERM received, shutting down gracefully");
   process.exit(0);
@@ -574,10 +804,14 @@
 
 process.on("SIGINT", async () => {
   console.log("🛑 SIGINT received, shutting down gracefully");
+process.on("SIGINT", async () => {
+  console.log("🛑 SIGINT received, shutting down gracefully");
   process.exit(0);
 });
 
 // Handle uncaught exceptions
+process.on("uncaughtException", (err: Error) => {
+  console.error("❌ Uncaught Exception:", err);
 process.on("uncaughtException", (err: Error) => {
   console.error("❌ Uncaught Exception:", err);
   process.exit(1);
@@ -590,11 +824,19 @@
     process.exit(1);
   }
 );
+process.on(
+  "unhandledRejection",
+  (reason: unknown, promise: Promise<unknown>) => {
+    console.error("❌ Unhandled Rejection at:", promise, "reason:", reason);
+    process.exit(1);
+  }
+);
 
 // Export app for serverless deployment (Netlify Functions)
 export { app };
 
 // Only start server if not in serverless environment
+if (process.env.NETLIFY !== "true") {
 if (process.env.NETLIFY !== "true") {
   startServer();
 }