--- conflicted
+++ resolved
@@ -29,15 +29,11 @@
   subscriptionType?: 'stripe' | 'apple_iap';
   stripeCustomerId?: string;
   stripeSubscriptionId?: string;
-<<<<<<< HEAD
-  status?: "active" | "inactive" | "cancelled" | "past_due" | "trialing";
-=======
   appleTransactionId?: string;
   appleOriginalTransactionId?: string;
   appleProductId?: string;
   appleEnvironment?: 'Sandbox' | 'Production';
   status?: 'active' | 'inactive' | 'cancelled' | 'past_due' | 'trialing';
->>>>>>> c6d8e651
   planId?: string;
   planName?: string;
   priceAmount?: number;
@@ -52,15 +48,11 @@
   subscriptionType?: 'stripe' | 'apple_iap';
   stripeCustomerId?: string;
   stripeSubscriptionId?: string;
-<<<<<<< HEAD
-  status?: "active" | "inactive" | "cancelled" | "past_due" | "trialing";
-=======
   appleTransactionId?: string;
   appleOriginalTransactionId?: string;
   appleProductId?: string;
   appleEnvironment?: 'Sandbox' | 'Production';
   status?: 'active' | 'inactive' | 'cancelled' | 'past_due' | 'trialing';
->>>>>>> c6d8e651
   planId?: string;
   planName?: string;
   priceAmount?: number;
